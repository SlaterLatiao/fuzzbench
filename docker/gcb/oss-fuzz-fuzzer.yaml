# Copyright 2020 Google LLC
#
# Licensed under the Apache License, Version 2.0 (the "License");
# you may not use this file except in compliance with the License.
# You may obtain a copy of the License at
#
#      http://www.apache.org/licenses/LICENSE-2.0
#
# Unless required by applicable law or agreed to in writing, software
# distributed under the License is distributed on an "AS IS" BASIS,
# WITHOUT WARRANTIES OR CONDITIONS OF ANY KIND, either express or implied.
# See the License for the specific language governing permissions and
# limitations under the License.

steps:


- name: 'gcr.io/cloud-builders/docker'
  entrypoint: 'bash'
  args:
    - '-c'
    - |
      docker pull ${_REPO}/oss-fuzz/builders/oss-fuzz-${_OSS_FUZZ_PROJECT}-builder || exit 0

- name: 'gcr.io/cloud-builders/docker'
  args: [
    'build',

    '--tag',
    'gcr.io/oss-fuzz/builders/oss-fuzz-${_BENCHMARK}-builder',

    '--tag',
    '${_REPO}/oss-fuzz/builders/oss-fuzz-${_BENCHMARK}-builder',

    '--file=docker/oss-fuzz-benchmark-builder/Dockerfile',

    '--cache-from',
    '${_REPO}/oss-fuzz/builders/oss-fuzz-${_OSS_FUZZ_PROJECT}-builder',

    # Use a hardcoded repo because the parent image is pinned by SHA. Users
    # won't have it.
    '--build-arg',
    'parent_image=${_REPO}/oss-fuzz/${_OSS_FUZZ_PROJECT}@sha256:${_OSS_FUZZ_BUILDER_HASH}',

    '.',
  ]
  id: 'build-oss-fuzz-benchmark-builder'

- name: 'gcr.io/cloud-builders/docker'
  entrypoint: 'bash'
  args:
    - '-c'
    - |
<<<<<<< HEAD
      docker pull ${_REPO}/oss-fuzz/builders/${_FUZZER}/${_BENCHMARK}-intermediate || exit 0
  wait_for: ['-']
  id: 'pull-build-fuzzer-benchmark-builder-intermediate'
=======
      docker pull ${_REPO}/builders/${_FUZZER}/${_BENCHMARK}-intermediate || exit 0
>>>>>>> 41aa9b42

- name: 'gcr.io/cloud-builders/docker'
  args: [
    'build',

    '--tag',
    'gcr.io/fuzzbench/builders/${_FUZZER}/${_BENCHMARK}-intermediate',

    '--tag',
    '${_REPO}/builders/${_FUZZER}/${_BENCHMARK}-intermediate',

    '--file=fuzzers/${_UNDERLYING_FUZZER}/builder.Dockerfile',

    '--cache-from',
    '${_REPO}/builders/${_FUZZER}/${_BENCHMARK}-intermediate',

    '--build-arg',
    'parent_image=${_REPO}/oss-fuzz/builders/oss-fuzz-${_OSS_FUZZ_PROJECT}-builder',

    'fuzzers/${_UNDERLYING_FUZZER}',
  ]
  id: 'build-fuzzer-benchmark-builder-intermediate'
  wait_for: ['pull-build-fuzzer-benchmark-builder-intermediate', 'build-oss-fuzz-benchmark-builder']

- name: 'gcr.io/cloud-builders/docker'
  entrypoint: 'bash'
  args:
    - '-c'
    - |
      docker pull ${_REPO}/builders/${_FUZZER}/${_BENCHMARK} || exit 0
  id: 'pull-fuzzer-benchmark-builder'
  wait_for: ['-']

- name: 'gcr.io/cloud-builders/docker'
  args: [
    'build',

    '--tag',
    'gcr.io/fuzzbench/builders/${_FUZZER}/${_BENCHMARK}',

    '--tag',
    '${_REPO}/builders/${_FUZZER}/${_BENCHMARK}',

    '--file=docker/oss-fuzz-builder/Dockerfile',

    '--cache-from',
    '${_REPO}/builders/${_FUZZER}/${_BENCHMARK}',

    '--build-arg',
    'parent_image=${_REPO}/builders/${_FUZZER}/${_BENCHMARK}-intermediate',

    '--build-arg',
    'fuzzer=${_UNDERLYING_FUZZER}',

    '--build-arg',
    'benchmark=${_BENCHMARK}',

    '.',
  ]
  id: 'build-fuzzer-benchmark-builder'
  wait_for: ['pull-fuzzer-benchmark-builder', 'build-fuzzer-benchmark-builder-intermediate']

- name: 'gcr.io/cloud-builders/docker'
  entrypoint: 'bash'
  args:
    - '-c'
    - |
      docker pull ${_REPO}/builders/${_FUZZER}/${_BENCHMARK}-intermediate || exit 0
  id: 'pull-fuzzer-benchmark-runner-intermediate'
  wait_for: ['-']

- name: 'gcr.io/cloud-builders/docker'
  args: [
    'build',

    '--tag',
    'gcr.io/fuzzbench/runners/${_FUZZER}/${_BENCHMARK}-intermediate',

    '--tag',
    '${_REPO}/runners/${_FUZZER}/${_BENCHMARK}-intermediate',

    '--file',
    'fuzzers/${_UNDERLYING_FUZZER}/runner.Dockerfile',

    '--cache-from',
    '${_REPO}/runners/${_FUZZER}/${_BENCHMARK}-intermediate',

    'fuzzers/${_UNDERLYING_FUZZER}',
  ]
  id: 'build-fuzzer-benchmark-runner-intermediate'
  wait_for: ['pull-fuzzer-benchmark-runner-intermediate', 'build-fuzzer-benchmark-builder']

- name: 'gcr.io/cloud-builders/docker'
  entrypoint: 'bash'
  args:
    - '-c'
    - |
      docker pull ${_REPO}/builders/${_FUZZER}/${_BENCHMARK} || exit 0
  id: 'pull-fuzzer-benchmark-runner'
  wait_for: ['-']


- name: 'gcr.io/cloud-builders/docker'
  args: [
    'build',

    '--tag',
    'gcr.io/fuzzbench/runners/${_FUZZER}/${_BENCHMARK}',

    '--tag',
    '${_REPO}/runners/${_FUZZER}/${_BENCHMARK}',

    '--build-arg',
    'fuzzer=${_UNDERLYING_FUZZER}',

    '--cache-from',
    '${_REPO}/runners/${_FUZZER}/${_BENCHMARK}',

    '--build-arg',
    'benchmark=${_BENCHMARK}',

    '--file',
    'docker/oss-fuzz-runner/Dockerfile',

    '.',
  ]
  wait_for: ['pull-fuzzer-benchmark-runner', 'build-fuzzer-benchmark-runner-intermediate']

images:
<<<<<<< HEAD
  - '${_REPO}/oss-fuzz/builders/oss-fuzz-${_BENCHMARK}-builder'
  - '${_REPO}/oss-fuzz/builders/${_FUZZER}/${_BENCHMARK}-intermediate'
  - '${_REPO}/oss-fuzz/builders/${_FUZZER}/${_BENCHMARK}'
  - '${_REPO}/oss-fuzz/runners/${_FUZZER}/${_BENCHMARK}-intermediate'
  - '${_REPO}/oss-fuzz/runners/${_FUZZER}/${_BENCHMARK}'
=======
  - '${_REPO}/builders/${_FUZZER}/${_BENCHMARK}-intermediate'
  - '${_REPO}/builders/${_FUZZER}/${_BENCHMARK}'
  - '${_REPO}/runners/${_FUZZER}/${_BENCHMARK}-intermediate'
  - '${_REPO}/runners/${_FUZZER}/${_BENCHMARK}'
>>>>>>> 41aa9b42
<|MERGE_RESOLUTION|>--- conflicted
+++ resolved
@@ -51,13 +51,9 @@
   args:
     - '-c'
     - |
-<<<<<<< HEAD
-      docker pull ${_REPO}/oss-fuzz/builders/${_FUZZER}/${_BENCHMARK}-intermediate || exit 0
+      docker pull ${_REPO}/builders/${_FUZZER}/${_BENCHMARK}-intermediate || exit 0
   wait_for: ['-']
-  id: 'pull-build-fuzzer-benchmark-builder-intermediate'
-=======
-      docker pull ${_REPO}/builders/${_FUZZER}/${_BENCHMARK}-intermediate || exit 0
->>>>>>> 41aa9b42
+  id: 'pull-fuzzer-benchmark-builder-intermediate'
 
 - name: 'gcr.io/cloud-builders/docker'
   args: [
@@ -187,15 +183,8 @@
   wait_for: ['pull-fuzzer-benchmark-runner', 'build-fuzzer-benchmark-runner-intermediate']
 
 images:
-<<<<<<< HEAD
   - '${_REPO}/oss-fuzz/builders/oss-fuzz-${_BENCHMARK}-builder'
   - '${_REPO}/oss-fuzz/builders/${_FUZZER}/${_BENCHMARK}-intermediate'
   - '${_REPO}/oss-fuzz/builders/${_FUZZER}/${_BENCHMARK}'
   - '${_REPO}/oss-fuzz/runners/${_FUZZER}/${_BENCHMARK}-intermediate'
-  - '${_REPO}/oss-fuzz/runners/${_FUZZER}/${_BENCHMARK}'
-=======
-  - '${_REPO}/builders/${_FUZZER}/${_BENCHMARK}-intermediate'
-  - '${_REPO}/builders/${_FUZZER}/${_BENCHMARK}'
-  - '${_REPO}/runners/${_FUZZER}/${_BENCHMARK}-intermediate'
-  - '${_REPO}/runners/${_FUZZER}/${_BENCHMARK}'
->>>>>>> 41aa9b42
+  - '${_REPO}/oss-fuzz/runners/${_FUZZER}/${_BENCHMARK}'