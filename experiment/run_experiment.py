#!/usr/bin/env python3
# Copyright 2020 Google LLC
#
# Licensed under the Apache License, Version 2.0 (the "License");
# you may not use this file except in compliance with the License.
# You may obtain a copy of the License at
#
#      http://www.apache.org/licenses/LICENSE-2.0
#
# Unless required by applicable law or agreed to in writing, software
# distributed under the License is distributed on an "AS IS" BASIS,
# WITHOUT WARRANTIES OR CONDITIONS OF ANY KIND, either express or implied.
# See the License for the specific language governing permissions and
# limitations under the License.
"""Creates a dispatcher VM in GCP and sends it all the files and configurations
it needs to begin an experiment."""

import argparse
import multiprocessing
import os
import re
import subprocess
import sys
import tarfile
from typing import Dict, List
import yaml

from common import benchmark_utils
from common import experiment_utils
from common import filesystem
from common import fuzzer_utils
from common import gcloud
from common import filestore_utils
from common import logs
from common import new_process
from common import utils
from common import yaml_utils
from experiment import stop_experiment
from src_analysis import experiment_changes

BENCHMARKS_DIR = os.path.join(utils.ROOT_DIR, 'benchmarks')
FUZZERS_DIR = os.path.join(utils.ROOT_DIR, 'fuzzers')
OSS_FUZZ_PROJECTS_DIR = os.path.join(utils.ROOT_DIR, 'third_party', 'oss-fuzz',
                                     'projects')
FUZZER_NAME_REGEX = re.compile(r'^[a-z0-9_]+$')
EXPERIMENT_CONFIG_REGEX = re.compile(r'^[a-z0-9-]{0,30}$')
FILTER_SOURCE_REGEX = re.compile(r'('
                                 r'^\.git/|'
                                 r'^\.pytype/|'
                                 r'^\.venv/|'
                                 r'^.*\.pyc$|'
                                 r'^__pycache__/|'
                                 r'.*~$|'
                                 r'\#*\#$|'
                                 r'\.pytest_cache/|'
                                 r'.*/test_data/|'
                                 r'^third_party/oss-fuzz/build/|'
                                 r'^docker/generated.mk$|'
                                 r'^docs/)')

CONFIG_DIR = 'config'


def read_and_validate_experiment_config(config_filename: str) -> Dict:
    """Reads |config_filename|, validates it, finds as many errors as possible,
    and returns it."""
    config = yaml_utils.read(config_filename)
    filestore_params = {'experiment_filestore', 'report_filestore'}
    cloud_config = {'cloud_compute_zone'}
    string_params = cloud_config.union(filestore_params)
    int_params = {'trials', 'max_total_time'}
    required_params = int_params.union(filestore_params)

    local_experiment = config.get('local_experiment', False)
    if not local_experiment:
        required_params = required_params.union(cloud_config)

    valid = True
    if 'cloud_experiment_bucket' in config or 'cloud_web_bucket' in config:
        logs.error('"cloud_experiment_bucket" and "cloud_web_bucket" are now '
                   '"experiment_filestore" and "report_filestore".')

    for param in required_params:
        if param not in config:
            valid = False
            logs.error('Config does not contain "%s".', param)
            continue

        value = config[param]
        if param in int_params and not isinstance(value, int):
            valid = False
            logs.error('Config parameter "%s" is "%s". It must be an int.',
                       param, value)
            continue

        if param in string_params and (not isinstance(value, str) or
                                       value != value.lower()):
            valid = False
            logs.error(
                'Config parameter "%s" is "%s". It must be a lowercase string.',
                param, str(value))
            continue

        if param not in filestore_params:
            continue

        if local_experiment and not value.startswith('/'):
            valid = False
            logs.error(
                'Config parameter "%s" is "%s". Local experiments only support '
                'using Posix file systems as filestores.', param, value)
            continue

        if not local_experiment and not value.startswith('gs://'):
            valid = False
            logs.error(
                'Config parameter "%s" is "%s". '
                'It must start with gs:// when running on Google Cloud.', param,
                value)

    if not valid:
        raise ValidationError('Config: %s is invalid.' % config_filename)
    return config


class ValidationError(Exception):
    """Error validating user input to this program."""


def get_directories(parent_dir):
    """Returns a list of subdirectories in |parent_dir|."""
    return [
        directory for directory in os.listdir(parent_dir)
        if os.path.isdir(os.path.join(parent_dir, directory))
    ]


def validate_benchmarks(benchmarks: List[str]):
    """Parses and validates list of benchmarks."""
    for benchmark in set(benchmarks):
        if benchmarks.count(benchmark) > 1:
            raise Exception('Benchmark "%s" is included more than once.' %
                            benchmark)


def validate_fuzzer(fuzzer: str):
    """Parses and validates a fuzzer name."""
    if not re.match(FUZZER_NAME_REGEX, fuzzer):
        raise Exception(
            'Fuzzer "%s" may only contain lowercase letters, numbers, '
            'or underscores.' % fuzzer)

    fuzzers_directories = get_directories(FUZZERS_DIR)
    if fuzzer not in fuzzers_directories:
        raise Exception('Fuzzer "%s" does not exist.' % fuzzer)


def validate_fuzzer_config(fuzzer_config):
    """Validate |fuzzer_config|."""
    allowed_fields = ['name', 'fuzzer_environment', 'build_arguments', 'fuzzer']
    if 'fuzzer' not in fuzzer_config:
        raise Exception('Fuzzer configuration must include the "fuzzer" field.')

    for key in fuzzer_config:
        if key not in allowed_fields:
            raise Exception('Invalid entry "%s" in fuzzer configuration.' % key)

    if ('fuzzer_environment' in fuzzer_config and
            not isinstance(fuzzer_config['fuzzer_environment'], list)):
        raise Exception('Fuzzer environment must be a list.')

    if ('build_arguments' in fuzzer_config and
            not isinstance(fuzzer_config['build_arguments'], list)):
        raise Exception('Builder arguments must be a list.')

    name = fuzzer_config.get('name')
    if name:
        if not re.match(FUZZER_NAME_REGEX, name):
            raise Exception(
                'The "name" option may only contain lowercase letters, '
                'numbers, or underscores.')

    fuzzer = fuzzer_config.get('fuzzer')
    if fuzzer:
        validate_fuzzer(fuzzer)


def validate_experiment_name(experiment_name: str):
    """Validate |experiment_name| so that it can be used in creating
    instances."""
    if not re.match(EXPERIMENT_CONFIG_REGEX, experiment_name):
        raise Exception('Experiment name "%s" is invalid. Must match: "%s"' %
                        (experiment_name, EXPERIMENT_CONFIG_REGEX.pattern))


def set_up_experiment_config_file(config):
    """Set up the config file that will actually be used in the
    experiment (not the one given to run_experiment.py)."""
    filesystem.recreate_directory(CONFIG_DIR)
    experiment_config_filename = os.path.join(CONFIG_DIR, 'experiment.yaml')
    with open(experiment_config_filename, 'w') as experiment_config_file:
        yaml.dump(config, experiment_config_file, default_flow_style=False)


def check_no_local_changes():
    """Make sure that there are no uncommitted changes."""
    assert not subprocess.check_output(
        ['git', 'diff'],
        cwd=utils.ROOT_DIR), 'Local uncommitted changes found, exiting.'


def get_git_hash():
    """Return the git hash for the last commit in the local repo."""
    output = subprocess.check_output(['git', 'rev-parse', 'HEAD'],
                                     cwd=utils.ROOT_DIR)
    return output.strip().decode('utf-8')


def get_full_fuzzer_name(fuzzer_config):
    """Get the full fuzzer name in the form <base fuzzer>_<variant name>."""
    if 'name' not in fuzzer_config:
        return fuzzer_config['fuzzer']
    return fuzzer_config['fuzzer'] + '_' + fuzzer_config['name']


def set_up_fuzzer_config_files(fuzzer_configs):
    """Write configurations specified by |fuzzer_configs| to yaml files that
    will be used to store configurations."""
    if not fuzzer_configs:
        raise Exception('Need to provide either a list of fuzzers or '
                        'a list of fuzzer configs.')
    fuzzer_config_dir = os.path.join(CONFIG_DIR, 'fuzzer-configs')
    filesystem.recreate_directory(fuzzer_config_dir)
    for fuzzer_config in fuzzer_configs:
        # Validate the fuzzer yaml attributes e.g. fuzzer, env, etc.
        validate_fuzzer_config(fuzzer_config)
        config_file_name = os.path.join(fuzzer_config_dir,
                                        get_full_fuzzer_name(fuzzer_config))
        yaml_utils.write(config_file_name, fuzzer_config)


def start_experiment(experiment_name: str, config_filename: str,
                     benchmarks: List[str], fuzzer_configs: List[dict]):
    """Start a fuzzer benchmarking experiment."""
    # check_no_local_changes()

    validate_experiment_name(experiment_name)
    validate_benchmarks(benchmarks)

    config = read_and_validate_experiment_config(config_filename)
    config['benchmarks'] = ','.join(benchmarks)
    config['experiment'] = experiment_name
    config['git_hash'] = get_git_hash()

    set_up_experiment_config_file(config)
    set_up_fuzzer_config_files(fuzzer_configs)

    # Make sure we can connect to database.
    local_experiment = config.get('local_experiment', False)
    if not local_experiment:
        if 'POSTGRES_PASSWORD' not in os.environ:
            raise Exception('Must set POSTGRES_PASSWORD environment variable.')
        gcloud.set_default_project(config['cloud_project'])

    start_dispatcher(config, CONFIG_DIR)


def start_dispatcher(config: Dict, config_dir: str):
    """Start the dispatcher instance and run the dispatcher code on it."""
    dispatcher = get_dispatcher(config)
    # Is dispatcher code being run manually (useful for debugging)?
    manual_experiment = os.getenv('MANUAL_EXPERIMENT')
    if not manual_experiment:
        dispatcher.create_async()
    copy_resources_to_bucket(config_dir, config)
    if not manual_experiment:
        dispatcher.start()


def copy_resources_to_bucket(config_dir: str, config: Dict):
    """Copy resources the dispatcher will need for the experiment to the
    experiment_filestore."""

    def filter_file(tar_info):
        """Filter out unnecessary directories."""
        if FILTER_SOURCE_REGEX.match(tar_info.name):
            return None
        return tar_info

<<<<<<< HEAD
=======
    # Set environment variables to use corresponding filestore_utils.
>>>>>>> 5ecbe7ef
    os.environ['EXPERIMENT_FILESTORE'] = config['experiment_filestore']
    os.environ['EXPERIMENT'] = config['experiment']
    experiment_filestore_path = experiment_utils.get_experiment_filestore_path()

    base_destination = os.path.join(experiment_filestore_path, 'input')

    # Send the local source repository to the cloud for use by dispatcher.
    # Local changes to any file will propagate.
    source_archive = 'src.tar.gz'
    with tarfile.open(source_archive, 'w:gz') as tar:
        tar.add(utils.ROOT_DIR, arcname='', recursive=True, filter=filter_file)
    filestore_utils.cp(source_archive, base_destination + '/', parallel=True)
    os.remove(source_archive)

    # Send config files.
    destination = os.path.join(base_destination, 'config')
    filestore_utils.rsync(config_dir, destination, parallel=True)


class BaseDispatcher:
    """Class representing the dispatcher."""

    def __init__(self, config: Dict):
        self.config = config
        self.instance_name = experiment_utils.get_dispatcher_instance_name(
            config['experiment'])
        self.process = None

    def create_async(self):
        """Creates the dispatcher asynchronously."""
        raise NotImplementedError

    def start(self):
        """Start the experiment on the dispatcher."""
        raise NotImplementedError


class LocalDispatcher:
    """Class representing the local dispatcher."""

    def __init__(self, config: Dict):
        self.config = config
        self.instance_name = experiment_utils.get_dispatcher_instance_name(
            config['experiment'])
        self.process = None

    def create_async(self):
        """Noop in local experiments."""

    def start(self):
        """Start the experiment on the dispatcher."""
        shared_volume_dir = os.path.abspath('shared-volume')
        if not os.path.exists(shared_volume_dir):
            os.mkdir(shared_volume_dir)
        shared_volume_volume_arg = '{0}:{0}'.format(shared_volume_dir)
        shared_volume_env_arg = 'SHARED_VOLUME={}'.format(shared_volume_dir)
        sql_database_arg = 'SQL_DATABASE_URL=sqlite:///{}'.format(
            os.path.join(shared_volume_dir, 'local.db'))

        base_docker_tag = experiment_utils.get_base_docker_tag(
            self.config['cloud_project'])
        set_instance_name_arg = 'INSTANCE_NAME={instance_name}'.format(
            instance_name=self.instance_name)
        set_experiment_arg = 'EXPERIMENT={experiment}'.format(
            experiment=self.config['experiment'])
        set_cloud_project_arg = 'CLOUD_PROJECT={cloud_project}'.format(
            cloud_project=self.config['cloud_project'])
        shared_experiment_filestore_arg = '{0}:{0}'.format(self.config['experiment_filestore'])
        set_experiment_filestore_arg = (
            'EXPERIMENT_FILESTORE={experiment_filestore}'.format(
                experiment_filestore=self.config['experiment_filestore']))
        shared_report_filestore_arg = '{0}:{0}'.format(self.config['report_filestore'])
        set_report_filestore_arg = (
            'REPORT_FILESTORE={report_filestore}'.format(
                report_filestore=self.config['report_filestore']))
        docker_image_url = '{base_docker_tag}/dispatcher-image'.format(
            base_docker_tag=base_docker_tag)
        command = [
            'docker',
            'run',
            '-ti',
            '--rm',
            '-v',
            '/var/run/docker.sock:/var/run/docker.sock',
            '-v',
            shared_volume_volume_arg,
            '-v',
            shared_experiment_filestore_arg,
            '-v',
            shared_report_filestore_arg,
            '-e',
            shared_volume_env_arg,
            '-e',
            set_instance_name_arg,
            '-e',
            set_experiment_arg,
            '-e',
            set_cloud_project_arg,
            '-e',
            sql_database_arg,
            '-e',
            set_experiment_filestore_arg,
            '-e',
            set_report_filestore_arg,
            '-e',
            'LOCAL_EXPERIMENT=True',
            '--cap-add=SYS_PTRACE',
            '--cap-add=SYS_NICE',
            '--name=dispatcher-container',
            docker_image_url,
            '/bin/bash',
            '-c',
            'rsync -r '
            '"${EXPERIMENT_FILESTORE}/${EXPERIMENT}/input/" ${WORK} && '
            'mkdir ${WORK}/src && '
            'tar -xvzf ${WORK}/src.tar.gz -C ${WORK}/src && '
            'source "${WORK}/.venv/bin/activate" && '
            'pip3 install -r "${WORK}/src/requirements.txt" && '
            'PYTHONPATH=${WORK}/src python3 '
            '${WORK}/src/experiment/dispatcher.py || '
            '/bin/bash'  # Open shell if experiment fails.
        ]
        return new_process.execute(command, write_to_stdout=True)


class GoogleCloudDispatcher(BaseDispatcher):
    """Class representing the dispatcher instance on Google Cloud."""

    def create_async(self):
        """Creates the instance asynchronously."""
        self.process = multiprocessing.Process(
            target=gcloud.create_instance,
            args=(self.instance_name, gcloud.InstanceType.DISPATCHER,
                  self.config))
        self.process.start()

    def start(self):
        """Start the experiment on the dispatcher."""
        # TODO(metzman): Replace this workflow with a startup script so we don't
        # need to SSH into the dispatcher.
        self.process.join()  # Wait for dispatcher instance.
        # Check that we can SSH into the instance.
        gcloud.robust_begin_gcloud_ssh(self.instance_name,
                                       self.config['cloud_compute_zone'])

        base_docker_tag = experiment_utils.get_base_docker_tag(
            self.config['cloud_project'])
        cloud_sql_instance_connection_name = (
            self.config['cloud_sql_instance_connection_name'])

        command = (
            'echo 0 | sudo tee /proc/sys/kernel/yama/ptrace_scope && '
            'docker run --rm '
            '-e INSTANCE_NAME="{instance_name}" '
            '-e EXPERIMENT="{experiment}" '
            '-e CLOUD_PROJECT="{cloud_project}" '
            '-e EXPERIMENT_FILESTORE="{experiment_filestore}" '
            '-e POSTGRES_PASSWORD="{postgres_password}" '
            '-e CLOUD_SQL_INSTANCE_CONNECTION_NAME='
            '"{cloud_sql_instance_connection_name}" '
            '--cap-add=SYS_PTRACE --cap-add=SYS_NICE '
            '-v /var/run/docker.sock:/var/run/docker.sock '
            '--name=dispatcher-container '
            '{base_docker_tag}/dispatcher-image '
            '/work/startup-dispatcher.sh'
        ).format(
            instance_name=self.instance_name,
            postgres_password=os.environ['POSTGRES_PASSWORD'],
            experiment=self.config['experiment'],
            # TODO(metzman): Create a function that sets env vars based on
            # the contents of a dictionary, and use it instead of hardcoding
            # the configs we use.
            cloud_project=self.config['cloud_project'],
            experiment_filestore=self.config['experiment_filestore'],
            cloud_sql_instance_connection_name=(
                cloud_sql_instance_connection_name),
            base_docker_tag=base_docker_tag,
        )
        return gcloud.ssh(self.instance_name,
                          command=command,
                          zone=self.config['cloud_compute_zone'])


def get_dispatcher(config: Dict) -> BaseDispatcher:
    """Return a dispatcher object created from the right class (i.e. dispatcher
    factory)."""
    if config.get('local_experiment'):
        return LocalDispatcher(config)
    return GoogleCloudDispatcher(config)


def main():
    """Run an experiment in the cloud."""
    logs.initialize()

    parser = argparse.ArgumentParser(
        description='Begin an experiment that evaluates fuzzers on one or '
        'more benchmarks.')

    all_benchmarks = benchmark_utils.get_all_benchmarks()
    all_fuzzers = fuzzer_utils.get_fuzzer_names()

    parser.add_argument('-b',
                        '--benchmarks',
                        help='Benchmark names. All of them by default.',
                        nargs='+',
                        required=False,
                        default=all_benchmarks,
                        choices=all_benchmarks)
    parser.add_argument('-c',
                        '--experiment-config',
                        help='Path to the experiment configuration yaml file.',
                        required=True)
    parser.add_argument('-e',
                        '--experiment-name',
                        help='Experiment name.',
                        required=True)
    fuzzers_group = parser.add_mutually_exclusive_group()
    fuzzers_group.add_argument('-f',
                               '--fuzzers',
                               help='Fuzzers to use.',
                               nargs='+',
                               required=False,
                               default=None,
                               choices=all_fuzzers)
    fuzzers_group.add_argument('-fc',
                               '--fuzzer-configs',
                               help='Fuzzer configurations to use.',
                               nargs='+',
                               required=False,
                               default=[])
    fuzzers_group.add_argument('-cf',
                               '--changed-fuzzers',
                               help=('Use fuzzers that have changed since the '
                                     'last experiment. The last experiment is '
                                     'determined by the database your '
                                     'experiment uses, not necessarily the '
                                     'fuzzbench service'),
                               action='store_true',
                               required=False)

    args = parser.parse_args()

    if args.fuzzer_configs:
        fuzzer_configs = [
            yaml_utils.read(fuzzer_config)
            for fuzzer_config in args.fuzzer_configs
        ]
    else:
        if args.changed_fuzzers:
            fuzzers = experiment_changes.get_fuzzers_changed_since_last()
            if not fuzzers:
                logs.error('No fuzzers changed since last experiment. Exiting.')
                return 1
        else:
            fuzzers = args.fuzzers
        fuzzer_configs = fuzzer_utils.get_fuzzer_configs(fuzzers)

    start_experiment(args.experiment_name, args.experiment_config,
                     args.benchmarks, fuzzer_configs)
    if not os.getenv('MANUAL_EXPERIMENT'):
        stop_experiment.stop_experiment(args.experiment_name,
                                        args.experiment_config)
    return 0


if __name__ == '__main__':
    sys.exit(main())<|MERGE_RESOLUTION|>--- conflicted
+++ resolved
@@ -287,10 +287,7 @@
             return None
         return tar_info
 
-<<<<<<< HEAD
-=======
     # Set environment variables to use corresponding filestore_utils.
->>>>>>> 5ecbe7ef
     os.environ['EXPERIMENT_FILESTORE'] = config['experiment_filestore']
     os.environ['EXPERIMENT'] = config['experiment']
     experiment_filestore_path = experiment_utils.get_experiment_filestore_path()
